[package]

name = "shiplift"
version = "0.3.2"
authors = ["softprops <d.tangren@gmail.com>"]
description = "A Rust interface for maneuvering Docker containers"
documentation = "https://softprops.github.io/shiplift"
homepage = "https://github.com/softprops/shiplift"
repository = "https://github.com/softprops/shiplift"
keywords = ["docker", "unix", "containers", "hyper", "ship"]
license = "MIT"

[dependencies]
byteorder = "1.0.0"
flate2 = "0.2"
<<<<<<< HEAD
http = "0.1"
hyper = "0.12"
hyper-openssl = "0.6"
hyperlocal = "0.6"
=======
hyper = "0.10"
hyper-openssl = "0.2"
hyperlocal = { version = "0.3", optional = true }
>>>>>>> eec58767
jed = "0.1"
log = "0.3"
mime = "0.3"
openssl = "0.10"
rustc-serialize = "0.3"
tar = "0.4"
tokio = "0.1"
url = "1.7"
serde = "1.0"
serde_derive = "1.0"

[dev-dependencies]
env_logger = "0.4.0"

[features]
default = ["unix-socket"]
unix-socket = ["hyperlocal"]<|MERGE_RESOLUTION|>--- conflicted
+++ resolved
@@ -13,16 +13,10 @@
 [dependencies]
 byteorder = "1.0.0"
 flate2 = "0.2"
-<<<<<<< HEAD
 http = "0.1"
 hyper = "0.12"
 hyper-openssl = "0.6"
-hyperlocal = "0.6"
-=======
-hyper = "0.10"
-hyper-openssl = "0.2"
-hyperlocal = { version = "0.3", optional = true }
->>>>>>> eec58767
+hyperlocal = { version = "0.6", optional = true }
 jed = "0.1"
 log = "0.3"
 mime = "0.3"
