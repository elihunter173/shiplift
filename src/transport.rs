//! Transports for communicating with the docker daemon

extern crate hyper;
#[cfg(feature = "unix-socket")]
extern crate hyperlocal;

use self::super::{Error, Result};
use hyper::Body;
use hyper::client::{Client, HttpConnector};
use hyper::{Method, Request, Response, StatusCode};
use hyper::header;
<<<<<<< HEAD
use hyper_openssl::HttpsConnector;
use hyper::rt::Stream;
use hyperlocal::Uri as DomainUri;
use hyperlocal::UnixConnector;
use mime::Mime;
=======
use hyper::method::Method;
use hyper::mime;
>>>>>>> eec58767
use rustc_serialize::json;
use std::fmt;
use std::cell::{RefMut, RefCell};
use std::io::{BufReader, Cursor};
use std::io::Read;
use tokio::runtime::Runtime;

pub fn tar() -> Mime {
    "application/tar".parse().unwrap()
}

/// Transports are types which define the means of communication
/// with the docker daemon
pub enum Transport {
    /// A network tcp interface
    Tcp {
        client: Client<HttpConnector>,
        runtime: RefCell<Runtime>,
        host: String,
    },
    /// TCP/TLS
    EncryptedTcp {
        client: Client<HttpsConnector<HttpConnector>>,
        runtime: RefCell<Runtime>,
        host: String,
    },
    /// A Unix domain socket
<<<<<<< HEAD
    Unix {
        client: Client<UnixConnector>,
        runtime: RefCell<Runtime>,
        path: String,
    },
=======
    #[cfg(feature = "unix-socket")]
    Unix { client: Client, path: String },
>>>>>>> eec58767
}

impl fmt::Debug for Transport {
    fn fmt(&self, f: &mut fmt::Formatter) -> fmt::Result {
        match *self {
            Transport::Tcp { ref host, .. } => write!(f, "Tcp({})", host),
<<<<<<< HEAD
            Transport::EncryptedTcp { ref host, .. } => write!(f, "EncryptedTcp({})", host),
=======
            #[cfg(feature = "unix-socket")]
>>>>>>> eec58767
            Transport::Unix { ref path, .. } => write!(f, "Unix({})", path),
        }
    }
}

impl Transport {
    pub fn request<B>(
        &self,
        method: Method,
        endpoint: &str,
        body: Option<(B, Mime)>,
    ) -> Result<String>
    where
        B: Into<Body>,
    {
        let mut res = self.stream(method, endpoint, body)?;
        let mut body = String::new();
        res.read_to_string(&mut body)?;
        debug!("{} raw response: {}", endpoint, body);
        Ok(body)
    }

    /// Builds an HTTP request.
    fn build_request<B>(
        &self,
        method: Method,
        endpoint: &str,
        body: Option<(B, Mime)>,
    ) -> Result<Request<Body>>
    where
        B: Into<Body>,
    {
        let mut builder = Request::builder();
        let req = match *self {
<<<<<<< HEAD
            Transport::Tcp { ref host, .. } => {
                builder.method(method).uri(&format!("{}{}", host, endpoint))
            }
            Transport::EncryptedTcp { ref host, .. } => {
                builder.method(method).uri(&format!("{}{}", host, endpoint))
            }
            Transport::Unix { ref path, .. } => {
                let uri: hyper::Uri = DomainUri::new(&path, endpoint).into();
                builder.method(method).uri(&uri.to_string())
            }
=======
            Transport::Tcp {
                ref client,
                ref host,
            } => client.request(method, &format!("{}{}", host, endpoint)[..]),
            #[cfg(feature = "unix-socket")]
            Transport::Unix {
                ref client,
                ref path,
            } => client.request(method, hyperlocal::DomainUrl::new(&path, endpoint)),
        }.headers(headers);

        let embodied = match body {
            Some((b, c)) => req.header(c).body(b),
            _ => req,
>>>>>>> eec58767
        };
        let req = req.header(header::HOST, "");

        match body {
            Some((b, c)) => Ok(req
                .header(header::CONTENT_TYPE, &c.to_string()[..])
                .body(b.into())?),
            _ => Ok(req.body(Body::empty())?),
        }
    }

    pub fn stream<B>(
        &self,
        method: Method,
        endpoint: &str,
        body: Option<(B, Mime)>,
    ) -> Result<Box<Read>>
    where
        B: Into<Body>,
    {
        let req = self.build_request(method, endpoint, body)?;
        let res = self.send_request(req)?;

        match res.status() {
            StatusCode::OK |
            StatusCode::CREATED |
            StatusCode::SWITCHING_PROTOCOLS => {
                let chunk = self.runtime().block_on(res.into_body().concat2())?;
                Ok(Box::new(Cursor::new(chunk.into_iter().collect::<Vec<u8>>())))
            },
            StatusCode::NO_CONTENT => Ok(
                Box::new(BufReader::new("".as_bytes())),
            ),
            // todo: constantize these
            StatusCode::BAD_REQUEST => {
                Err(Error::Fault {
                    code: res.status(),
                    message: self.get_error_message(res).unwrap_or(
                        "bad parameter"
                            .to_owned(),
                    ),
                })
            }
            StatusCode::NOT_FOUND => {
                Err(Error::Fault {
                    code: res.status(),
                    message: self.get_error_message(res).unwrap_or(
                        "not found".to_owned(),
                    ),
                })
            }
            StatusCode::NOT_MODIFIED => {
                Err(Error::Fault {
                    code: res.status(),
                    message: self.get_error_message(res).unwrap_or(
                        "not modified"
                            .to_owned(),
                    ),
                })
            },
            StatusCode::NOT_ACCEPTABLE => {
                Err(Error::Fault {
                    code: res.status(),
                    message: self.get_error_message(res).unwrap_or(
                        "not acceptable"
                            .to_owned(),
                    ),
                })
            }
            StatusCode::CONFLICT => {
                Err(Error::Fault {
                    code: res.status(),
                    message: self.get_error_message(res).unwrap_or(
                        "conflict found"
                            .to_owned(),
                    ),
                })
            }
            StatusCode::INTERNAL_SERVER_ERROR => {
                Err(Error::Fault {
                    code: res.status(),
                    message: self.get_error_message(res).unwrap_or(
                        "internal server error"
                            .to_owned(),
                    ),
                })
            }
            _ => unreachable!(),
        }
    }

    fn send_request(&self, req: Request<hyper::Body>) -> Result<hyper::Response<Body>> {
        let req = match self {
            Transport::Tcp { ref client, .. } => client.request(req),
            Transport::EncryptedTcp { ref client, .. } => client.request(req),
            Transport::Unix { ref client, .. } => client.request(req),
        };

        self.runtime().block_on(req).map_err(Error::Hyper)
    }

    fn runtime(&self) -> RefMut<Runtime> {
        match self {
            Transport::Tcp { ref runtime, .. } => runtime.borrow_mut(),
            Transport::EncryptedTcp { ref runtime, .. } => runtime.borrow_mut(),
            Transport::Unix { ref runtime, .. } => runtime.borrow_mut(),
        }
    }

    /// Extract the error message content from an HTTP response that
    /// contains a Docker JSON error structure.
    fn get_error_message(&self, res: Response<Body>) -> Option<String> {
        let chunk = match self.runtime().block_on(res.into_body().concat2()) {
            Ok(c) => c,
            Err(..) => return None,
        };

        match String::from_utf8(chunk.into_iter().collect()) {
            Ok(output) => {
                let json_response = json::Json::from_str(output.as_str()).ok();
                let message = json_response
                    .as_ref()
                    .and_then(|x| x.as_object())
                    .and_then(|x| x.get("message"))
                    .and_then(|x| x.as_string())
                    .map(|x| x.to_owned());

                message
            }
            Err(..) => {
                None
            },
        }
    }
}
<|MERGE_RESOLUTION|>--- conflicted
+++ resolved
@@ -5,25 +5,22 @@
 extern crate hyperlocal;
 
 use self::super::{Error, Result};
+use hyper::client::{Client, HttpConnector};
+use hyper::header;
+use hyper::rt::Stream;
 use hyper::Body;
-use hyper::client::{Client, HttpConnector};
 use hyper::{Method, Request, Response, StatusCode};
-use hyper::header;
-<<<<<<< HEAD
 use hyper_openssl::HttpsConnector;
-use hyper::rt::Stream;
+#[cfg(feature = "unix-socket")]
+use hyperlocal::UnixConnector;
+#[cfg(feature = "unix-socket")]
 use hyperlocal::Uri as DomainUri;
-use hyperlocal::UnixConnector;
 use mime::Mime;
-=======
-use hyper::method::Method;
-use hyper::mime;
->>>>>>> eec58767
 use rustc_serialize::json;
+use std::cell::{RefCell, RefMut};
 use std::fmt;
-use std::cell::{RefMut, RefCell};
+use std::io::Read;
 use std::io::{BufReader, Cursor};
-use std::io::Read;
 use tokio::runtime::Runtime;
 
 pub fn tar() -> Mime {
@@ -46,27 +43,22 @@
         host: String,
     },
     /// A Unix domain socket
-<<<<<<< HEAD
+    #[cfg(feature = "unix-socket")]
     Unix {
         client: Client<UnixConnector>,
         runtime: RefCell<Runtime>,
         path: String,
     },
-=======
-    #[cfg(feature = "unix-socket")]
-    Unix { client: Client, path: String },
->>>>>>> eec58767
 }
 
 impl fmt::Debug for Transport {
     fn fmt(&self, f: &mut fmt::Formatter) -> fmt::Result {
         match *self {
             Transport::Tcp { ref host, .. } => write!(f, "Tcp({})", host),
-<<<<<<< HEAD
-            Transport::EncryptedTcp { ref host, .. } => write!(f, "EncryptedTcp({})", host),
-=======
-            #[cfg(feature = "unix-socket")]
->>>>>>> eec58767
+            Transport::EncryptedTcp { ref host, .. } => {
+                write!(f, "EncryptedTcp({})", host)
+            }
+            #[cfg(feature = "unix-socket")]
             Transport::Unix { ref path, .. } => write!(f, "Unix({})", path),
         }
     }
@@ -101,33 +93,17 @@
     {
         let mut builder = Request::builder();
         let req = match *self {
-<<<<<<< HEAD
             Transport::Tcp { ref host, .. } => {
                 builder.method(method).uri(&format!("{}{}", host, endpoint))
             }
             Transport::EncryptedTcp { ref host, .. } => {
                 builder.method(method).uri(&format!("{}{}", host, endpoint))
             }
+            #[cfg(feature = "unix-socket")]
             Transport::Unix { ref path, .. } => {
                 let uri: hyper::Uri = DomainUri::new(&path, endpoint).into();
                 builder.method(method).uri(&uri.to_string())
             }
-=======
-            Transport::Tcp {
-                ref client,
-                ref host,
-            } => client.request(method, &format!("{}{}", host, endpoint)[..]),
-            #[cfg(feature = "unix-socket")]
-            Transport::Unix {
-                ref client,
-                ref path,
-            } => client.request(method, hyperlocal::DomainUrl::new(&path, endpoint)),
-        }.headers(headers);
-
-        let embodied = match body {
-            Some((b, c)) => req.header(c).body(b),
-            _ => req,
->>>>>>> eec58767
         };
         let req = req.header(header::HOST, "");
 
@@ -152,77 +128,67 @@
         let res = self.send_request(req)?;
 
         match res.status() {
-            StatusCode::OK |
-            StatusCode::CREATED |
-            StatusCode::SWITCHING_PROTOCOLS => {
-                let chunk = self.runtime().block_on(res.into_body().concat2())?;
-                Ok(Box::new(Cursor::new(chunk.into_iter().collect::<Vec<u8>>())))
-            },
-            StatusCode::NO_CONTENT => Ok(
-                Box::new(BufReader::new("".as_bytes())),
-            ),
+            StatusCode::OK
+            | StatusCode::CREATED
+            | StatusCode::SWITCHING_PROTOCOLS => {
+                let chunk =
+                    self.runtime().block_on(res.into_body().concat2())?;
+                Ok(Box::new(Cursor::new(
+                    chunk.into_iter().collect::<Vec<u8>>(),
+                )))
+            }
+            StatusCode::NO_CONTENT => {
+                Ok(Box::new(BufReader::new("".as_bytes())))
+            }
             // todo: constantize these
-            StatusCode::BAD_REQUEST => {
-                Err(Error::Fault {
-                    code: res.status(),
-                    message: self.get_error_message(res).unwrap_or(
-                        "bad parameter"
-                            .to_owned(),
-                    ),
-                })
-            }
-            StatusCode::NOT_FOUND => {
-                Err(Error::Fault {
-                    code: res.status(),
-                    message: self.get_error_message(res).unwrap_or(
-                        "not found".to_owned(),
-                    ),
-                })
-            }
-            StatusCode::NOT_MODIFIED => {
-                Err(Error::Fault {
-                    code: res.status(),
-                    message: self.get_error_message(res).unwrap_or(
-                        "not modified"
-                            .to_owned(),
-                    ),
-                })
-            },
-            StatusCode::NOT_ACCEPTABLE => {
-                Err(Error::Fault {
-                    code: res.status(),
-                    message: self.get_error_message(res).unwrap_or(
-                        "not acceptable"
-                            .to_owned(),
-                    ),
-                })
-            }
-            StatusCode::CONFLICT => {
-                Err(Error::Fault {
-                    code: res.status(),
-                    message: self.get_error_message(res).unwrap_or(
-                        "conflict found"
-                            .to_owned(),
-                    ),
-                })
-            }
-            StatusCode::INTERNAL_SERVER_ERROR => {
-                Err(Error::Fault {
-                    code: res.status(),
-                    message: self.get_error_message(res).unwrap_or(
-                        "internal server error"
-                            .to_owned(),
-                    ),
-                })
-            }
+            StatusCode::BAD_REQUEST => Err(Error::Fault {
+                code: res.status(),
+                message: self
+                    .get_error_message(res)
+                    .unwrap_or("bad parameter".to_owned()),
+            }),
+            StatusCode::NOT_FOUND => Err(Error::Fault {
+                code: res.status(),
+                message: self
+                    .get_error_message(res)
+                    .unwrap_or("not found".to_owned()),
+            }),
+            StatusCode::NOT_MODIFIED => Err(Error::Fault {
+                code: res.status(),
+                message: self
+                    .get_error_message(res)
+                    .unwrap_or("not modified".to_owned()),
+            }),
+            StatusCode::NOT_ACCEPTABLE => Err(Error::Fault {
+                code: res.status(),
+                message: self
+                    .get_error_message(res)
+                    .unwrap_or("not acceptable".to_owned()),
+            }),
+            StatusCode::CONFLICT => Err(Error::Fault {
+                code: res.status(),
+                message: self
+                    .get_error_message(res)
+                    .unwrap_or("conflict found".to_owned()),
+            }),
+            StatusCode::INTERNAL_SERVER_ERROR => Err(Error::Fault {
+                code: res.status(),
+                message: self
+                    .get_error_message(res)
+                    .unwrap_or("internal server error".to_owned()),
+            }),
             _ => unreachable!(),
         }
     }
 
-    fn send_request(&self, req: Request<hyper::Body>) -> Result<hyper::Response<Body>> {
+    fn send_request(
+        &self,
+        req: Request<hyper::Body>,
+    ) -> Result<hyper::Response<Body>> {
         let req = match self {
             Transport::Tcp { ref client, .. } => client.request(req),
             Transport::EncryptedTcp { ref client, .. } => client.request(req),
+            #[cfg(feature = "unix-socket")]
             Transport::Unix { ref client, .. } => client.request(req),
         };
 
@@ -233,6 +199,7 @@
         match self {
             Transport::Tcp { ref runtime, .. } => runtime.borrow_mut(),
             Transport::EncryptedTcp { ref runtime, .. } => runtime.borrow_mut(),
+            #[cfg(feature = "unix-socket")]
             Transport::Unix { ref runtime, .. } => runtime.borrow_mut(),
         }
     }
@@ -257,9 +224,7 @@
 
                 message
             }
-            Err(..) => {
-                None
-            },
-        }
-    }
-}
+            Err(..) => None,
+        }
+    }
+}