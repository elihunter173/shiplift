//! Shiplift is a multi-transport utility for maneuvering [docker](https://www.docker.com/) containers
//!
//! # examples
//!
//! ```no_run
//! # async {
//! let docker = shiplift::Docker::new();
//!
//! match docker.images().list(&Default::default()).await {
//!     Ok(images) => {
//!         for image in images {
//!             println!("{:?}", image.repo_tags);
//!         }
//!     },
//!     Err(e) => eprintln!("Something bad happened! {}", e),
//! }
//! # };
//! ```

pub mod builder;
pub mod errors;
pub mod rep;
pub mod transport;
pub mod tty;

mod container;
mod exec;
mod image;
mod network;
mod volume;

mod tarball;

pub use crate::{
<<<<<<< HEAD
    container::{
        Container, ContainerFilter, ContainerListOptions, ContainerOptions, Containers,
        LogsOptions, RmContainerOptions,
    },
    errors::{Error, Result},
    exec::{Exec, ExecContainerOptions, ExecResizeOptions},
    image::{
        BuildOptions, Image, ImageFilter, ImageListOptions, Images, PullOptions, RegistryAuth,
        TagOptions,
    },
    network::{
        ContainerConnectionOptions, Network, NetworkCreateOptions, NetworkListOptions, Networks,
    },
    rep::{Event, Info, Version},
    transport::Transport,
    volume::{Volume, VolumeCreateOptions, Volumes},
=======
    builder::{
        BuildOptions, ContainerConnectionOptions, ContainerFilter, ContainerListOptions,
        ContainerOptions, EventsOptions, ExecContainerOptions, ExecResizeOptions, ImageFilter,
        ImageListOptions, LogsOptions, NetworkCreateOptions, NetworkListOptions, PullOptions,
        RegistryAuth, RmContainerOptions, ServiceFilter, ServiceListOptions, ServiceOptions,
        TagOptions, VolumeCreateOptions,
    },
    errors::Error,
};
use crate::{
    rep::{
        Change, Container as ContainerRep, ContainerCreateInfo, ContainerDetails, Event,
        ExecDetails, Exit, History, Image as ImageRep, ImageDetails, Info, NetworkCreateInfo,
        NetworkDetails as NetworkInfo, SearchResult, ServiceCreateInfo, ServiceDetails,
        Services as ServicesRep, Stats, Status, Top, Version, Volume as VolumeRep,
        VolumeCreateInfo, Volumes as VolumesRep,
    },
    transport::{tar, Headers, Payload, Transport},
    tty::Multiplexer as TtyMultiPlexer,
};
use futures_util::{
    io::{AsyncRead, AsyncWrite},
    stream::Stream,
    TryFutureExt, TryStreamExt,
>>>>>>> 5af822c5
};
use futures_util::{stream::Stream, TryStreamExt};

// use futures::{future::Either, Future, IntoFuture, Stream};
pub use hyper::Uri;
use hyper::{client::HttpConnector, Body, Client, Method};
#[cfg(feature = "tls")]
use hyper_openssl::HttpsConnector;
#[cfg(feature = "unix-socket")]
use hyperlocal::UnixConnector;
use mime::Mime;
#[cfg(feature = "tls")]
use openssl::ssl::{SslConnector, SslFiletype, SslMethod};
use serde_json::Value;
use std::{collections::HashMap, env, io, path::Path};
use url::form_urlencoded;

/// Entrypoint interface for communicating with docker daemon
#[derive(Clone)]
pub struct Docker {
    transport: Transport,
}

<<<<<<< HEAD
=======
/// Interface for accessing and manipulating a named docker image
pub struct Image<'a> {
    docker: &'a Docker,
    name: String,
}

impl<'a> Image<'a> {
    /// Exports an interface for operations that may be performed against a named image
    pub fn new<S>(
        docker: &Docker,
        name: S,
    ) -> Image
    where
        S: Into<String>,
    {
        Image {
            docker,
            name: name.into(),
        }
    }

    /// Inspects a named image's details
    pub async fn inspect(&self) -> Result<ImageDetails> {
        self.docker
            .get_json(&format!("/images/{}/json", self.name)[..])
            .await
    }

    /// Lists the history of the images set of changes
    pub async fn history(&self) -> Result<Vec<History>> {
        self.docker
            .get_json(&format!("/images/{}/history", self.name)[..])
            .await
    }

    /// Deletes an image
    pub async fn delete(&self) -> Result<Vec<Status>> {
        self.docker
            .delete_json::<Vec<Status>>(&format!("/images/{}", self.name)[..])
            .await
    }

    /// Export this image to a tarball
    pub fn export(&self) -> impl Stream<Item = Result<Vec<u8>>> + Unpin + 'a {
        Box::pin(
            self.docker
                .stream_get(format!("/images/{}/get", self.name))
                .map_ok(|c| c.to_vec()),
        )
    }

    /// Adds a tag to an image
    pub async fn tag(
        &self,
        opts: &TagOptions,
    ) -> Result<()> {
        let mut path = vec![format!("/images/{}/tag", self.name)];
        if let Some(query) = opts.serialize() {
            path.push(query)
        }
        let _ = self.docker.post(&path.join("?"), None).await?;
        Ok(())
    }
}

/// Interface for docker images
pub struct Images<'a> {
    docker: &'a Docker,
}

impl<'a> Images<'a> {
    /// Exports an interface for interacting with docker images
    pub fn new(docker: &'a Docker) -> Images<'a> {
        Images { docker }
    }

    /// Builds a new image build by reading a Dockerfile in a target directory
    pub fn build(
        &'a self,
        opts: &'a BuildOptions,
    ) -> impl Stream<Item = Result<Value>> + Unpin + 'a {
        Box::pin(
            async move {
                let mut path = vec!["/build".to_owned()];
                if let Some(query) = opts.serialize() {
                    path.push(query)
                }

                let mut bytes = Vec::default();

                tarball::dir(&mut bytes, &opts.path[..])?;

                let value_stream = self.docker.stream_post_into_values(
                    path.join("?"),
                    Some((Body::from(bytes), tar())),
                    None::<iter::Empty<_>>,
                );

                Ok(value_stream)
            }
            .try_flatten_stream(),
        )
    }

    /// Lists the docker images on the current docker host
    pub async fn list(
        &self,
        opts: &ImageListOptions,
    ) -> Result<Vec<ImageRep>> {
        let mut path = vec!["/images/json".to_owned()];
        if let Some(query) = opts.serialize() {
            path.push(query);
        }
        self.docker.get_json::<Vec<ImageRep>>(&path.join("?")).await
    }

    /// Returns a reference to a set of operations available for a named image
    pub fn get<S>(
        &self,
        name: S,
    ) -> Image<'a>
    where
        S: Into<String>,
    {
        Image::new(self.docker, name)
    }

    /// Search for docker images by term
    pub async fn search(
        &self,
        term: &str,
    ) -> Result<Vec<SearchResult>> {
        let query = form_urlencoded::Serializer::new(String::new())
            .append_pair("term", term)
            .finish();
        self.docker
            .get_json::<Vec<SearchResult>>(&format!("/images/search?{}", query)[..])
            .await
    }

    /// Pull and create a new docker images from an existing image
    pub fn pull(
        &self,
        opts: &PullOptions,
    ) -> impl Stream<Item = Result<Value>> + Unpin + 'a {
        let mut path = vec!["/images/create".to_owned()];
        if let Some(query) = opts.serialize() {
            path.push(query);
        }
        let headers = opts
            .auth_header()
            .map(|a| iter::once(("X-Registry-Auth", a)));

        Box::pin(
            self.docker
                .stream_post_into_values(path.join("?"), None, headers),
        )
    }

    /// exports a collection of named images,
    /// either by name, name:tag, or image id, into a tarball
    pub fn export(
        &self,
        names: Vec<&str>,
    ) -> impl Stream<Item = Result<Vec<u8>>> + 'a {
        let params = names.iter().map(|n| ("names", *n));
        let query = form_urlencoded::Serializer::new(String::new())
            .extend_pairs(params)
            .finish();
        self.docker
            .stream_get(format!("/images/get?{}", query))
            .map_ok(|c| c.to_vec())
    }

    /// imports an image or set of images from a given tarball source
    /// source can be uncompressed on compressed via gzip, bzip2 or xz
    pub fn import<R>(
        self,
        mut tarball: R,
    ) -> impl Stream<Item = Result<Value>> + Unpin + 'a
    where
        R: Read + Send + 'a,
    {
        Box::pin(
            async move {
                let mut bytes = Vec::default();

                tarball.read_to_end(&mut bytes)?;

                let value_stream = self.docker.stream_post_into_values(
                    "/images/load",
                    Some((Body::from(bytes), tar())),
                    None::<iter::Empty<_>>,
                );
                Ok(value_stream)
            }
            .try_flatten_stream(),
        )
    }
}

/// Interface for accessing and manipulating a docker container
pub struct Container<'a> {
    docker: &'a Docker,
    id: String,
}

impl<'a> Container<'a> {
    /// Exports an interface exposing operations against a container instance
    pub fn new<S>(
        docker: &'a Docker,
        id: S,
    ) -> Self
    where
        S: Into<String>,
    {
        Container {
            docker,
            id: id.into(),
        }
    }

    /// a getter for the container id
    pub fn id(&self) -> &str {
        &self.id
    }

    /// Inspects the current docker container instance's details
    pub async fn inspect(&self) -> Result<ContainerDetails> {
        self.docker
            .get_json::<ContainerDetails>(&format!("/containers/{}/json", self.id)[..])
            .await
    }

    /// Returns a `top` view of information about the container process
    pub async fn top(
        &self,
        psargs: Option<&str>,
    ) -> Result<Top> {
        let mut path = vec![format!("/containers/{}/top", self.id)];
        if let Some(ref args) = psargs {
            let encoded = form_urlencoded::Serializer::new(String::new())
                .append_pair("ps_args", args)
                .finish();
            path.push(encoded)
        }
        self.docker.get_json(&path.join("?")).await
    }

    /// Returns a stream of logs emitted but the container instance
    pub fn logs(
        &self,
        opts: &LogsOptions,
    ) -> impl Stream<Item = Result<tty::TtyChunk>> + Unpin + 'a {
        let mut path = vec![format!("/containers/{}/logs", self.id)];
        if let Some(query) = opts.serialize() {
            path.push(query)
        }

        let stream = Box::pin(self.docker.stream_get(path.join("?")));

        Box::pin(tty::decode(stream))
    }

    /// Attaches a multiplexed TCP stream to the container that can be used to read Stdout, Stderr and write Stdin.
    async fn attach_raw(&self) -> Result<impl AsyncRead + AsyncWrite + Send + 'a> {
        self.docker
            .stream_post_upgrade(
                format!(
                    "/containers/{}/attach?stream=1&stdout=1&stderr=1&stdin=1",
                    self.id
                ),
                None,
            )
            .await
    }

    /// Attaches a `[TtyMultiplexer]` to the container.
    ///
    /// The `[TtyMultiplexer]` implements Stream for returning Stdout and Stderr chunks. It also implements `[AsyncWrite]` for writing to Stdin.
    ///
    /// The multiplexer can be split into its read and write halves with the `[split](TtyMultiplexer::split)` method
    pub async fn attach(&self) -> Result<TtyMultiPlexer<'a>> {
        let tcp_stream = self.attach_raw().await?;

        Ok(TtyMultiPlexer::new(tcp_stream))
    }

    /// Returns a set of changes made to the container instance
    pub async fn changes(&self) -> Result<Vec<Change>> {
        self.docker
            .get_json::<Vec<Change>>(&format!("/containers/{}/changes", self.id)[..])
            .await
    }

    /// Exports the current docker container into a tarball
    pub fn export(&self) -> impl Stream<Item = Result<Vec<u8>>> + 'a {
        self.docker
            .stream_get(format!("/containers/{}/export", self.id))
            .map_ok(|c| c.to_vec())
    }

    /// Returns a stream of stats specific to this container instance
    pub fn stats(&'a self) -> impl Stream<Item = Result<Stats>> + Unpin + 'a {
        let codec = futures_codec::LinesCodec {};

        let reader = Box::pin(
            self.docker
                .stream_get(format!("/containers/{}/stats", self.id))
                .map_err(|e| io::Error::new(io::ErrorKind::Other, e)),
        )
        .into_async_read();

        Box::pin(
            futures_codec::FramedRead::new(reader, codec)
                .map_err(Error::IO)
                .and_then(|s: String| async move {
                    serde_json::from_str(&s).map_err(Error::SerdeJsonError)
                }),
        )
    }

    /// Start the container instance
    pub async fn start(&self) -> Result<()> {
        self.docker
            .post(&format!("/containers/{}/start", self.id)[..], None)
            .await?;
        Ok(())
    }

    /// Stop the container instance
    pub async fn stop(
        &self,
        wait: Option<Duration>,
    ) -> Result<()> {
        let mut path = vec![format!("/containers/{}/stop", self.id)];
        if let Some(w) = wait {
            let encoded = form_urlencoded::Serializer::new(String::new())
                .append_pair("t", &w.as_secs().to_string())
                .finish();

            path.push(encoded)
        }
        self.docker.post(&path.join("?"), None).await?;
        Ok(())
    }

    /// Restart the container instance
    pub async fn restart(
        &self,
        wait: Option<Duration>,
    ) -> Result<()> {
        let mut path = vec![format!("/containers/{}/restart", self.id)];
        if let Some(w) = wait {
            let encoded = form_urlencoded::Serializer::new(String::new())
                .append_pair("t", &w.as_secs().to_string())
                .finish();
            path.push(encoded)
        }
        self.docker.post(&path.join("?"), None).await?;
        Ok(())
    }

    /// Kill the container instance
    pub async fn kill(
        &self,
        signal: Option<&str>,
    ) -> Result<()> {
        let mut path = vec![format!("/containers/{}/kill", self.id)];
        if let Some(sig) = signal {
            let encoded = form_urlencoded::Serializer::new(String::new())
                .append_pair("signal", &sig.to_owned())
                .finish();
            path.push(encoded)
        }
        self.docker.post(&path.join("?"), None).await?;
        Ok(())
    }

    /// Rename the container instance
    pub async fn rename(
        &self,
        name: &str,
    ) -> Result<()> {
        let query = form_urlencoded::Serializer::new(String::new())
            .append_pair("name", name)
            .finish();
        self.docker
            .post(
                &format!("/containers/{}/rename?{}", self.id, query)[..],
                None,
            )
            .await?;
        Ok(())
    }

    /// Pause the container instance
    pub async fn pause(&self) -> Result<()> {
        self.docker
            .post(&format!("/containers/{}/pause", self.id)[..], None)
            .await?;
        Ok(())
    }

    /// Unpause the container instance
    pub async fn unpause(&self) -> Result<()> {
        self.docker
            .post(&format!("/containers/{}/unpause", self.id)[..], None)
            .await?;
        Ok(())
    }

    /// Wait until the container stops
    pub async fn wait(&self) -> Result<Exit> {
        self.docker
            .post_json(
                format!("/containers/{}/wait", self.id),
                Option::<(Body, Mime)>::None,
            )
            .await
    }

    /// Delete the container instance
    ///
    /// Use remove instead to use the force/v options.
    pub async fn delete(&self) -> Result<()> {
        self.docker
            .delete(&format!("/containers/{}", self.id)[..])
            .await?;
        Ok(())
    }

    /// Delete the container instance (todo: force/v)
    pub async fn remove(
        &self,
        opts: RmContainerOptions,
    ) -> Result<()> {
        let mut path = vec![format!("/containers/{}", self.id)];
        if let Some(query) = opts.serialize() {
            path.push(query)
        }
        self.docker.delete(&path.join("?")).await?;
        Ok(())
    }

    /// Execute a command in this container
    pub fn exec(
        &'a self,
        opts: &'a ExecContainerOptions,
    ) -> impl Stream<Item = Result<tty::TtyChunk>> + Unpin + 'a {
        Box::pin(
            async move {
                let id = Exec::create_id(&self.docker, &self.id, opts).await?;
                Ok(Exec::_start(&self.docker, &id))
            }
            .try_flatten_stream(),
        )
    }

    /// Copy a file/folder from the container.  The resulting stream is a tarball of the extracted
    /// files.
    ///
    /// If `path` is not an absolute path, it is relative to the container’s root directory. The
    /// resource specified by `path` must exist. To assert that the resource is expected to be a
    /// directory, `path` should end in `/` or `/`. (assuming a path separator of `/`). If `path`
    /// ends in `/.`  then this indicates that only the contents of the path directory should be
    /// copied.  A symlink is always resolved to its target.
    pub fn copy_from(
        &self,
        path: &Path,
    ) -> impl Stream<Item = Result<Vec<u8>>> + 'a {
        let path_arg = form_urlencoded::Serializer::new(String::new())
            .append_pair("path", &path.to_string_lossy())
            .finish();

        let endpoint = format!("/containers/{}/archive?{}", self.id, path_arg);
        self.docker.stream_get(endpoint).map_ok(|c| c.to_vec())
    }

    /// Copy a byte slice as file into (see `bytes`) the container.
    ///
    /// The file will be copied at the given location (see `path`) and will be owned by root
    /// with access mask 644.
    pub async fn copy_file_into<P: AsRef<Path>>(
        &self,
        path: P,
        bytes: &[u8],
    ) -> Result<()> {
        let path = path.as_ref();

        let mut ar = tar::Builder::new(Vec::new());
        let mut header = tar::Header::new_gnu();
        header.set_size(bytes.len() as u64);
        header.set_mode(0o0644);
        ar.append_data(
            &mut header,
            path.to_path_buf()
                .iter()
                .skip(1)
                .collect::<std::path::PathBuf>(),
            bytes,
        )
        .unwrap();
        let data = ar.into_inner().unwrap();

        self.copy_to(Path::new("/"), data.into()).await?;
        Ok(())
    }

    /// Copy a tarball (see `body`) to the container.
    ///
    /// The tarball will be copied to the container and extracted at the given location (see `path`).
    pub async fn copy_to(
        &self,
        path: &Path,
        body: Body,
    ) -> Result<()> {
        let path_arg = form_urlencoded::Serializer::new(String::new())
            .append_pair("path", &path.to_string_lossy())
            .finish();

        let mime = "application/x-tar".parse::<Mime>().unwrap();

        self.docker
            .put(
                &format!("/containers/{}/archive?{}", self.id, path_arg),
                Some((body, mime)),
            )
            .await?;
        Ok(())
    }
}

/// Interface for docker containers
pub struct Containers<'a> {
    docker: &'a Docker,
}

impl<'a> Containers<'a> {
    /// Exports an interface for interacting with docker containers
    pub fn new(docker: &'a Docker) -> Containers<'a> {
        Containers { docker }
    }

    /// Lists the container instances on the docker host
    pub async fn list(
        &self,
        opts: &ContainerListOptions,
    ) -> Result<Vec<ContainerRep>> {
        let mut path = vec!["/containers/json".to_owned()];
        if let Some(query) = opts.serialize() {
            path.push(query)
        }
        self.docker
            .get_json::<Vec<ContainerRep>>(&path.join("?"))
            .await
    }

    /// Returns a reference to a set of operations available to a specific container instance
    pub fn get<S>(
        &self,
        name: S,
    ) -> Container
    where
        S: Into<String>,
    {
        Container::new(self.docker, name)
    }

    /// Returns a builder interface for creating a new container instance
    pub async fn create(
        &self,
        opts: &ContainerOptions,
    ) -> Result<ContainerCreateInfo> {
        let body: Body = opts.serialize()?.into();
        let mut path = vec!["/containers/create".to_owned()];

        if let Some(ref name) = opts.name {
            path.push(
                form_urlencoded::Serializer::new(String::new())
                    .append_pair("name", name)
                    .finish(),
            );
        }

        self.docker
            .post_json(&path.join("?"), Some((body, mime::APPLICATION_JSON)))
            .await
    }
}
/// Interface for docker exec instance
pub struct Exec<'a> {
    docker: &'a Docker,
    id: String,
}

impl<'a> Exec<'a> {
    fn new<S>(
        docker: &'a Docker,
        id: S,
    ) -> Exec<'a>
    where
        S: Into<String>,
    {
        Exec {
            docker,
            id: id.into(),
        }
    }

    /// Creates an exec instance in docker and returns its id
    pub(crate) async fn create_id(
        docker: &'a Docker,
        container_id: &str,
        opts: &ExecContainerOptions,
    ) -> Result<String> {
        #[derive(serde::Deserialize)]
        #[serde(rename_all = "PascalCase")]
        struct Response {
            id: String,
        }

        let body: Body = opts.serialize()?.into();

        docker
            .post_json(
                &format!("/containers/{}/exec", container_id)[..],
                Some((body, mime::APPLICATION_JSON)),
            )
            .await
            .map(|resp: Response| resp.id)
    }

    /// Starts an exec instance with id exec_id
    pub(crate) fn _start(
        docker: &'a Docker,
        exec_id: &str,
    ) -> impl Stream<Item = Result<tty::TtyChunk>> + 'a {
        let bytes: &[u8] = b"{}";

        let stream = Box::pin(docker.stream_post(
            format!("/exec/{}/start", &exec_id),
            Some((bytes.into(), mime::APPLICATION_JSON)),
            None::<iter::Empty<_>>,
        ));

        tty::decode(stream)
    }

    /// Creates a new exec instance that will be executed in a container with id == container_id
    pub async fn create(
        docker: &'a Docker,
        container_id: &str,
        opts: &ExecContainerOptions,
    ) -> Result<Exec<'a>> {
        Ok(Exec::new(
            docker,
            Exec::create_id(docker, container_id, opts).await?,
        ))
    }

    /// Get a reference to a set of operations available to an already created exec instance.
    ///
    /// It's in callers responsibility to ensure that exec instance with specified id actually
    /// exists. Use [Exec::create](Exec::create) to ensure that the exec instance is created
    /// beforehand.
    pub async fn get<S>(
        docker: &'a Docker,
        id: S,
    ) -> Exec<'a>
    where
        S: Into<String>,
    {
        Exec::new(docker, id)
    }

    /// Starts this exec instance returning a multiplexed tty stream
    pub fn start(&'a self) -> impl Stream<Item = Result<tty::TtyChunk>> + 'a {
        Box::pin(
            async move {
                let bytes: &[u8] = b"{}";

                let stream = Box::pin(self.docker.stream_post(
                    format!("/exec/{}/start", &self.id),
                    Some((bytes.into(), mime::APPLICATION_JSON)),
                    None::<iter::Empty<_>>,
                ));

                Ok(tty::decode(stream))
            }
            .try_flatten_stream(),
        )
    }

    /// Inspect this exec instance to aquire detailed information
    pub async fn inspect(&self) -> Result<ExecDetails> {
        self.docker
            .get_json(&format!("/exec/{}/json", &self.id)[..])
            .await
    }

    pub async fn resize(
        &self,
        opts: &ExecResizeOptions,
    ) -> Result<()> {
        let body: Body = opts.serialize()?.into();

        self.docker
            .post_json(
                &format!("/exec/{}/resize", &self.id)[..],
                Some((body, mime::APPLICATION_JSON)),
            )
            .await
    }
}

/// Interface for docker network
pub struct Networks<'a> {
    docker: &'a Docker,
}

impl<'a> Networks<'a> {
    /// Exports an interface for interacting with docker Networks
    pub fn new(docker: &Docker) -> Networks {
        Networks { docker }
    }

    /// List the docker networks on the current docker host
    pub async fn list(
        &self,
        opts: &NetworkListOptions,
    ) -> Result<Vec<NetworkInfo>> {
        let mut path = vec!["/networks".to_owned()];
        if let Some(query) = opts.serialize() {
            path.push(query);
        }
        self.docker.get_json(&path.join("?")).await
    }

    /// Returns a reference to a set of operations available to a specific network instance
    pub fn get<S>(
        &self,
        id: S,
    ) -> Network
    where
        S: Into<String>,
    {
        Network::new(self.docker, id)
    }

    /// Create a new Network instance
    pub async fn create(
        &self,
        opts: &NetworkCreateOptions,
    ) -> Result<NetworkCreateInfo> {
        let body: Body = opts.serialize()?.into();
        let path = vec!["/networks/create".to_owned()];

        self.docker
            .post_json(&path.join("?"), Some((body, mime::APPLICATION_JSON)))
            .await
    }
}

/// Interface for accessing and manipulating a docker network
pub struct Network<'a> {
    docker: &'a Docker,
    id: String,
}

impl<'a> Network<'a> {
    /// Exports an interface exposing operations against a network instance
    pub fn new<S>(
        docker: &Docker,
        id: S,
    ) -> Network
    where
        S: Into<String>,
    {
        Network {
            docker,
            id: id.into(),
        }
    }

    /// a getter for the Network id
    pub fn id(&self) -> &str {
        &self.id
    }

    /// Inspects the current docker network instance's details
    pub async fn inspect(&self) -> Result<NetworkInfo> {
        self.docker
            .get_json(&format!("/networks/{}", self.id)[..])
            .await
    }

    /// Delete the network instance
    pub async fn delete(&self) -> Result<()> {
        self.docker
            .delete(&format!("/networks/{}", self.id)[..])
            .await?;
        Ok(())
    }

    /// Connect container to network
    pub async fn connect(
        &self,
        opts: &ContainerConnectionOptions,
    ) -> Result<()> {
        self.do_connection("connect", opts).await
    }

    /// Disconnect container to network
    pub async fn disconnect(
        &self,
        opts: &ContainerConnectionOptions,
    ) -> Result<()> {
        self.do_connection("disconnect", opts).await
    }

    async fn do_connection(
        &self,
        segment: &str,
        opts: &ContainerConnectionOptions,
    ) -> Result<()> {
        let body: Body = opts.serialize()?.into();

        self.docker
            .post(
                &format!("/networks/{}/{}", self.id, segment)[..],
                Some((body, mime::APPLICATION_JSON)),
            )
            .await?;
        Ok(())
    }
}

/// Interface for docker volumes
pub struct Volumes<'a> {
    docker: &'a Docker,
}

impl<'a> Volumes<'a> {
    /// Exports an interface for interacting with docker volumes
    pub fn new(docker: &Docker) -> Volumes {
        Volumes { docker }
    }

    pub async fn create(
        &self,
        opts: &VolumeCreateOptions,
    ) -> Result<VolumeCreateInfo> {
        let body: Body = opts.serialize()?.into();
        let path = vec!["/volumes/create".to_owned()];

        self.docker
            .post_json(&path.join("?"), Some((body, mime::APPLICATION_JSON)))
            .await
    }

    /// Lists the docker volumes on the current docker host
    pub async fn list(&self) -> Result<Vec<VolumeRep>> {
        let path = vec!["/volumes".to_owned()];

        let volumes_rep = self.docker.get_json::<VolumesRep>(&path.join("?")).await?;
        Ok(match volumes_rep.volumes {
            Some(volumes) => volumes,
            None => vec![],
        })
    }

    /// Returns a reference to a set of operations available for a named volume
    pub fn get(
        &self,
        name: &str,
    ) -> Volume {
        Volume::new(self.docker, name)
    }
}

/// Interface for accessing and manipulating a named docker volume
pub struct Volume<'a> {
    docker: &'a Docker,
    name: String,
}

impl<'a> Volume<'a> {
    /// Exports an interface for operations that may be performed against a named volume
    pub fn new<S>(
        docker: &Docker,
        name: S,
    ) -> Volume
    where
        S: Into<String>,
    {
        Volume {
            docker,
            name: name.into(),
        }
    }

    /// Deletes a volume
    pub async fn delete(&self) -> Result<()> {
        self.docker
            .delete(&format!("/volumes/{}", self.name)[..])
            .await?;
        Ok(())
    }
}

/// Interface for docker services
pub struct Services<'a> {
    docker: &'a Docker,
}

impl<'a> Services<'a> {
    /// Exports an interface for interacting with docker services
    pub fn new(docker: &Docker) -> Services {
        Services { docker }
    }

    /// Lists the docker services on the current docker host
    pub async fn list(
        &self,
        opts: &ServiceListOptions,
    ) -> Result<ServicesRep> {
        let mut path = vec!["/services".to_owned()];
        if let Some(query) = opts.serialize() {
            path.push(query);
        }

        self.docker.get_json::<ServicesRep>(&path.join("?")).await
    }

    /// Returns a reference to a set of operations available for a named service
    pub fn get(
        &self,
        name: &str,
    ) -> Service {
        Service::new(self.docker, name)
    }
}

/// Interface for accessing and manipulating a named docker volume
pub struct Service<'a> {
    docker: &'a Docker,
    name: String,
}

impl<'a> Service<'a> {
    /// Exports an interface for operations that may be performed against a named service
    pub fn new<S>(
        docker: &Docker,
        name: S,
    ) -> Service
    where
        S: Into<String>,
    {
        Service {
            docker,
            name: name.into(),
        }
    }

    /// Creates a new service from ServiceOptions
    pub async fn create(
        &self,
        opts: &ServiceOptions,
    ) -> Result<ServiceCreateInfo> {
        let body: Body = opts.serialize()?.into();
        let path = vec!["/service/create".to_owned()];

        let headers = opts
            .auth_header()
            .map(|a| iter::once(("X-Registry-Auth", a)));

        self.docker
            .post_json_headers(
                &path.join("?"),
                Some((body, mime::APPLICATION_JSON)),
                headers,
            )
            .await
    }

    /// Inspects a named service's details
    pub async fn inspect(&self) -> Result<ServiceDetails> {
        self.docker
            .get_json(&format!("/services/{}", self.name)[..])
            .await
    }

    /// Deletes a service
    pub async fn delete(&self) -> Result<()> {
        self.docker
            .delete_json(&format!("/services/{}", self.name)[..])
            .await
    }

    /// Returns a stream of logs from a service
    pub fn logs(
        &self,
        opts: &LogsOptions,
    ) -> impl Stream<Item = Result<tty::TtyChunk>> + Unpin + 'a {
        let mut path = vec![format!("/services/{}/logs", self.name)];
        if let Some(query) = opts.serialize() {
            path.push(query)
        }

        let stream = Box::pin(self.docker.stream_get(path.join("?")));

        Box::pin(tty::decode(stream))
    }
}

>>>>>>> 5af822c5
fn get_http_connector() -> HttpConnector {
    let mut http = HttpConnector::new();
    http.enforce_http(false);

    http
}

#[cfg(feature = "tls")]
fn get_docker_for_tcp(tcp_host_str: String) -> Docker {
    let http = get_http_connector();
    if let Ok(ref certs) = env::var("DOCKER_CERT_PATH") {
        // fixme: don't unwrap before you know what's in the box
        // https://github.com/hyperium/hyper/blob/master/src/net.rs#L427-L428
        let mut connector = SslConnector::builder(SslMethod::tls()).unwrap();
        connector.set_cipher_list("DEFAULT").unwrap();
        let cert = &format!("{}/cert.pem", certs);
        let key = &format!("{}/key.pem", certs);
        connector
            .set_certificate_file(&Path::new(cert), SslFiletype::PEM)
            .unwrap();
        connector
            .set_private_key_file(&Path::new(key), SslFiletype::PEM)
            .unwrap();
        if env::var("DOCKER_TLS_VERIFY").is_ok() {
            let ca = &format!("{}/ca.pem", certs);
            connector.set_ca_file(&Path::new(ca)).unwrap();
        }

        // If we are attempting to connec to the docker daemon via tcp
        // we need to convert the scheme to `https` to let hyper connect.
        // Otherwise, hyper will reject the connection since it does not
        // recongnize `tcp` as a valid `http` scheme.
        let tcp_host_str = if tcp_host_str.contains("tcp://") {
            tcp_host_str.replace("tcp://", "https://")
        } else {
            tcp_host_str
        };

        Docker {
            transport: Transport::EncryptedTcp {
                client: Client::builder()
                    .build(HttpsConnector::with_connector(http, connector).unwrap()),
                host: tcp_host_str,
            },
        }
    } else {
        Docker {
            transport: Transport::Tcp {
                client: Client::builder().build(http),
                host: tcp_host_str,
            },
        }
    }
}

#[cfg(not(feature = "tls"))]
fn get_docker_for_tcp(tcp_host_str: String) -> Docker {
    let http = get_http_connector();
    Docker {
        transport: Transport::Tcp {
            client: Client::builder().build(http),
            host: tcp_host_str,
        },
    }
}

// https://docs.docker.com/reference/api/docker_remote_api_v1.17/
impl Docker {
    /// constructs a new Docker instance for a docker host listening at a url specified by an env var `DOCKER_HOST`,
    /// falling back on unix:///var/run/docker.sock
    pub fn new() -> Docker {
        match env::var("DOCKER_HOST").ok() {
            Some(host) => {
                #[cfg(feature = "unix-socket")]
                if let Some(path) = host.strip_prefix("unix://") {
                    return Docker::unix(path);
                }
                let host = host.parse().expect("invalid url");
                Docker::host(host)
            }
            #[cfg(feature = "unix-socket")]
            None => Docker::unix("/var/run/docker.sock"),
            #[cfg(not(feature = "unix-socket"))]
            None => panic!("Unix socket support is disabled"),
        }
    }

    /// Creates a new docker instance for a docker host
    /// listening on a given Unix socket.
    #[cfg(feature = "unix-socket")]
    pub fn unix<S>(socket_path: S) -> Docker
    where
        S: Into<String>,
    {
        Docker {
            transport: Transport::Unix {
                client: Client::builder()
                    .pool_max_idle_per_host(0)
                    .build(UnixConnector),
                path: socket_path.into(),
            },
        }
    }

    /// constructs a new Docker instance for docker host listening at the given host url
    pub fn host(host: Uri) -> Docker {
        let tcp_host_str = format!(
            "{}://{}:{}",
            host.scheme_str().unwrap(),
            host.host().unwrap().to_owned(),
            host.port_u16().unwrap_or(80)
        );

        match host.scheme_str() {
            #[cfg(feature = "unix-socket")]
            Some("unix") => Docker {
                transport: Transport::Unix {
                    client: Client::builder().build(UnixConnector),
                    path: host.path().to_owned(),
                },
            },

            #[cfg(not(feature = "unix-socket"))]
            Some("unix") => panic!("Unix socket support is disabled"),

            _ => get_docker_for_tcp(tcp_host_str),
        }
    }

    /// Exports an interface for interacting with docker images
    pub fn images(&self) -> Images {
        Images::new(self)
    }

    /// Exports an interface for interacting with docker containers
    pub fn containers(&self) -> Containers {
        Containers::new(self)
    }

    /// Exports an interface for interacting with docker services
    pub fn services(&self) -> Services {
        Services::new(self)
    }

    pub fn networks(&self) -> Networks {
        Networks::new(self)
    }

    pub fn volumes(&self) -> Volumes {
        Volumes::new(self)
    }

    /// Returns version information associated with the docker daemon
    pub async fn version(&self) -> Result<Version> {
        self.get_json("/version").await
    }

    /// Returns information associated with the docker daemon
    pub async fn info(&self) -> Result<Info> {
        self.get_json("/info").await
    }

    /// Returns a simple ping response indicating the docker daemon is accessible
    pub async fn ping(&self) -> Result<String> {
        self.get("/_ping").await
    }

    /// Returns a stream of docker events
    pub fn events<'a>(
        &'a self,
        opts: &EventsOptions,
    ) -> impl Stream<Item = Result<Event>> + Unpin + 'a {
        let mut path = vec!["/events".to_owned()];
        if let Some(query) = opts.serialize() {
            path.push(query);
        }
        let reader = Box::pin(
            self.stream_get(path.join("?"))
                .map_err(|e| io::Error::new(io::ErrorKind::Other, e)),
        )
        .into_async_read();

        let codec = futures_codec::LinesCodec {};

        Box::pin(
            futures_codec::FramedRead::new(reader, codec)
                .map_err(Error::IO)
                .and_then(|s: String| async move {
                    serde_json::from_str(&s).map_err(Error::SerdeJsonError)
                }),
        )
    }

    //
    // Utility functions to make requests
    //

    async fn get(
        &self,
        endpoint: &str,
    ) -> Result<String> {
        self.transport
            .request(Method::GET, endpoint, Payload::None, Headers::None)
            .await
    }

    async fn get_json<T: serde::de::DeserializeOwned>(
        &self,
        endpoint: &str,
    ) -> Result<T> {
        let raw_string = self
            .transport
            .request(Method::GET, endpoint, Payload::None, Headers::None)
            .await?;

        Ok(serde_json::from_str::<T>(&raw_string)?)
    }

    async fn post(
        &self,
        endpoint: &str,
        body: Option<(Body, Mime)>,
    ) -> Result<String> {
        self.transport
            .request(Method::POST, endpoint, body, Headers::None)
            .await
    }

    async fn put(
        &self,
        endpoint: &str,
        body: Option<(Body, Mime)>,
    ) -> Result<String> {
        self.transport
            .request(Method::PUT, endpoint, body, Headers::None)
            .await
    }

    async fn post_json<T, B>(
        &self,
        endpoint: impl AsRef<str>,
        body: Option<(B, Mime)>,
    ) -> Result<T>
    where
        T: serde::de::DeserializeOwned,
        B: Into<Body>,
    {
        let string = self
            .transport
            .request(Method::POST, endpoint, body, Headers::None)
            .await?;

        Ok(serde_json::from_str::<T>(&string)?)
    }

    async fn post_json_headers<'a, T, B, H>(
        &self,
        endpoint: impl AsRef<str>,
        body: Option<(B, Mime)>,
        headers: Option<H>,
    ) -> Result<T>
    where
        T: serde::de::DeserializeOwned,
        B: Into<Body>,
        H: IntoIterator<Item = (&'static str, String)> + 'a,
    {
        let string = self
            .transport
            .request(Method::POST, endpoint, body, headers)
            .await?;

        Ok(serde_json::from_str::<T>(&string)?)
    }

    async fn delete(
        &self,
        endpoint: &str,
    ) -> Result<String> {
        self.transport
            .request(Method::DELETE, endpoint, Payload::None, Headers::None)
            .await
    }

    async fn delete_json<T: serde::de::DeserializeOwned>(
        &self,
        endpoint: &str,
    ) -> Result<T> {
        let string = self
            .transport
            .request(Method::DELETE, endpoint, Payload::None, Headers::None)
            .await?;

        Ok(serde_json::from_str::<T>(&string)?)
    }

    /// Send a streaming post request.
    ///
    /// Use stream_post_into_values if the endpoint returns JSON values
    fn stream_post<'a, H>(
        &'a self,
        endpoint: impl AsRef<str> + 'a,
        body: Option<(Body, Mime)>,
        headers: Option<H>,
    ) -> impl Stream<Item = Result<hyper::body::Bytes>> + 'a
    where
        H: IntoIterator<Item = (&'static str, String)> + 'a,
    {
        self.transport
            .stream_chunks(Method::POST, endpoint, body, headers)
    }

    /// Send a streaming post request that returns a stream of JSON values
    ///
    /// Assumes that each received chunk contains one or more JSON values
    fn stream_post_into_values<'a, H>(
        &'a self,
        endpoint: impl AsRef<str> + 'a,
        body: Option<(Body, Mime)>,
        headers: Option<H>,
    ) -> impl Stream<Item = Result<Value>> + 'a
    where
        H: IntoIterator<Item = (&'static str, String)> + 'a,
    {
        self.stream_post(endpoint, body, headers)
            .and_then(|chunk| async move {
                let stream = futures_util::stream::iter(
                    serde_json::Deserializer::from_slice(&chunk)
                        .into_iter()
                        .collect::<Vec<_>>(),
                )
                .map_err(Error::from);

                Ok(stream)
            })
            .try_flatten()
    }

    fn stream_get<'a>(
        &'a self,
        endpoint: impl AsRef<str> + Unpin + 'a,
    ) -> impl Stream<Item = Result<hyper::body::Bytes>> + 'a {
        let headers = Some(Vec::default());
        self.transport
            .stream_chunks(Method::GET, endpoint, Option::<(Body, Mime)>::None, headers)
    }

    async fn stream_post_upgrade<'a>(
        &'a self,
        endpoint: impl AsRef<str> + 'a,
        body: Option<(Body, Mime)>,
    ) -> Result<impl futures_util::io::AsyncRead + futures_util::io::AsyncWrite + 'a> {
        self.transport
            .stream_upgrade(Method::POST, endpoint, body)
            .await
    }
}

impl Default for Docker {
    fn default() -> Self {
        Self::new()
    }
}

/// Options for filtering streams of Docker events
#[derive(Default, Debug)]
pub struct EventsOptions {
    params: HashMap<&'static str, String>,
}

impl EventsOptions {
    pub fn builder() -> EventsOptionsBuilder {
        EventsOptionsBuilder::default()
    }

    /// serialize options as a string. returns None if no options are defined
    pub fn serialize(&self) -> Option<String> {
        if self.params.is_empty() {
            None
        } else {
            Some(
                form_urlencoded::Serializer::new(String::new())
                    .extend_pairs(&self.params)
                    .finish(),
            )
        }
    }
}

#[derive(Copy, Clone)]
pub enum EventFilterType {
    Container,
    Image,
    Volume,
    Network,
    Daemon,
}

fn event_filter_type_to_string(filter: EventFilterType) -> &'static str {
    match filter {
        EventFilterType::Container => "container",
        EventFilterType::Image => "image",
        EventFilterType::Volume => "volume",
        EventFilterType::Network => "network",
        EventFilterType::Daemon => "daemon",
    }
}

/// Filter options for image listings
pub enum EventFilter {
    Container(String),
    Event(String),
    Image(String),
    Label(String),
    Type(EventFilterType),
    Volume(String),
    Network(String),
    Daemon(String),
}

/// Builder interface for `EventOptions`
#[derive(Default)]
pub struct EventsOptionsBuilder {
    params: HashMap<&'static str, String>,
    events: Vec<String>,
    containers: Vec<String>,
    images: Vec<String>,
    labels: Vec<String>,
    volumes: Vec<String>,
    networks: Vec<String>,
    daemons: Vec<String>,
    types: Vec<String>,
}

impl EventsOptionsBuilder {
    /// Filter events since a given timestamp
    pub fn since(
        &mut self,
        ts: &u64,
    ) -> &mut Self {
        self.params.insert("since", ts.to_string());
        self
    }

    /// Filter events until a given timestamp
    pub fn until(
        &mut self,
        ts: &u64,
    ) -> &mut Self {
        self.params.insert("until", ts.to_string());
        self
    }

    pub fn filter(
        &mut self,
        filters: Vec<EventFilter>,
    ) -> &mut Self {
        let mut params = HashMap::new();
        for f in filters {
            match f {
                EventFilter::Container(n) => {
                    self.containers.push(n);
                    params.insert("container", self.containers.clone())
                }
                EventFilter::Event(n) => {
                    self.events.push(n);
                    params.insert("event", self.events.clone())
                }
                EventFilter::Image(n) => {
                    self.images.push(n);
                    params.insert("image", self.images.clone())
                }
                EventFilter::Label(n) => {
                    self.labels.push(n);
                    params.insert("label", self.labels.clone())
                }
                EventFilter::Volume(n) => {
                    self.volumes.push(n);
                    params.insert("volume", self.volumes.clone())
                }
                EventFilter::Network(n) => {
                    self.networks.push(n);
                    params.insert("network", self.networks.clone())
                }
                EventFilter::Daemon(n) => {
                    self.daemons.push(n);
                    params.insert("daemon", self.daemons.clone())
                }
                EventFilter::Type(n) => {
                    let event_type = event_filter_type_to_string(n).to_string();
                    self.types.push(event_type);
                    params.insert("type", self.types.clone())
                }
            };
        }
        self.params
            .insert("filters", serde_json::to_string(&params).unwrap());
        self
    }

    pub fn build(&self) -> EventsOptions {
        EventsOptions {
            params: self.params.clone(),
        }
    }
}

#[cfg(test)]
mod tests {
    #[cfg(feature = "unix-socket")]
    #[test]
    fn unix_host_env() {
        use super::Docker;
        use std::env;
        env::set_var("DOCKER_HOST", "unix:///docker.sock");
        let d = Docker::new();
        match d.transport {
            crate::transport::Transport::Unix { path, .. } => {
                assert_eq!(path, "/docker.sock");
            }
            _ => {
                panic!("Expected transport to be unix.");
            }
        }
        env::set_var("DOCKER_HOST", "http://localhost:8000");
        let d = Docker::new();
        match d.transport {
            crate::transport::Transport::Tcp { host, .. } => {
                assert_eq!(host, "http://localhost:8000");
            }
            _ => {
                panic!("Expected transport to be http.");
            }
        }
    }
}<|MERGE_RESOLUTION|>--- conflicted
+++ resolved
@@ -32,7 +32,6 @@
 mod tarball;
 
 pub use crate::{
-<<<<<<< HEAD
     container::{
         Container, ContainerFilter, ContainerListOptions, ContainerOptions, Containers,
         LogsOptions, RmContainerOptions,
@@ -49,32 +48,6 @@
     rep::{Event, Info, Version},
     transport::Transport,
     volume::{Volume, VolumeCreateOptions, Volumes},
-=======
-    builder::{
-        BuildOptions, ContainerConnectionOptions, ContainerFilter, ContainerListOptions,
-        ContainerOptions, EventsOptions, ExecContainerOptions, ExecResizeOptions, ImageFilter,
-        ImageListOptions, LogsOptions, NetworkCreateOptions, NetworkListOptions, PullOptions,
-        RegistryAuth, RmContainerOptions, ServiceFilter, ServiceListOptions, ServiceOptions,
-        TagOptions, VolumeCreateOptions,
-    },
-    errors::Error,
-};
-use crate::{
-    rep::{
-        Change, Container as ContainerRep, ContainerCreateInfo, ContainerDetails, Event,
-        ExecDetails, Exit, History, Image as ImageRep, ImageDetails, Info, NetworkCreateInfo,
-        NetworkDetails as NetworkInfo, SearchResult, ServiceCreateInfo, ServiceDetails,
-        Services as ServicesRep, Stats, Status, Top, Version, Volume as VolumeRep,
-        VolumeCreateInfo, Volumes as VolumesRep,
-    },
-    transport::{tar, Headers, Payload, Transport},
-    tty::Multiplexer as TtyMultiPlexer,
-};
-use futures_util::{
-    io::{AsyncRead, AsyncWrite},
-    stream::Stream,
-    TryFutureExt, TryStreamExt,
->>>>>>> 5af822c5
 };
 use futures_util::{stream::Stream, TryStreamExt};
 
@@ -98,1025 +71,6 @@
     transport: Transport,
 }
 
-<<<<<<< HEAD
-=======
-/// Interface for accessing and manipulating a named docker image
-pub struct Image<'a> {
-    docker: &'a Docker,
-    name: String,
-}
-
-impl<'a> Image<'a> {
-    /// Exports an interface for operations that may be performed against a named image
-    pub fn new<S>(
-        docker: &Docker,
-        name: S,
-    ) -> Image
-    where
-        S: Into<String>,
-    {
-        Image {
-            docker,
-            name: name.into(),
-        }
-    }
-
-    /// Inspects a named image's details
-    pub async fn inspect(&self) -> Result<ImageDetails> {
-        self.docker
-            .get_json(&format!("/images/{}/json", self.name)[..])
-            .await
-    }
-
-    /// Lists the history of the images set of changes
-    pub async fn history(&self) -> Result<Vec<History>> {
-        self.docker
-            .get_json(&format!("/images/{}/history", self.name)[..])
-            .await
-    }
-
-    /// Deletes an image
-    pub async fn delete(&self) -> Result<Vec<Status>> {
-        self.docker
-            .delete_json::<Vec<Status>>(&format!("/images/{}", self.name)[..])
-            .await
-    }
-
-    /// Export this image to a tarball
-    pub fn export(&self) -> impl Stream<Item = Result<Vec<u8>>> + Unpin + 'a {
-        Box::pin(
-            self.docker
-                .stream_get(format!("/images/{}/get", self.name))
-                .map_ok(|c| c.to_vec()),
-        )
-    }
-
-    /// Adds a tag to an image
-    pub async fn tag(
-        &self,
-        opts: &TagOptions,
-    ) -> Result<()> {
-        let mut path = vec![format!("/images/{}/tag", self.name)];
-        if let Some(query) = opts.serialize() {
-            path.push(query)
-        }
-        let _ = self.docker.post(&path.join("?"), None).await?;
-        Ok(())
-    }
-}
-
-/// Interface for docker images
-pub struct Images<'a> {
-    docker: &'a Docker,
-}
-
-impl<'a> Images<'a> {
-    /// Exports an interface for interacting with docker images
-    pub fn new(docker: &'a Docker) -> Images<'a> {
-        Images { docker }
-    }
-
-    /// Builds a new image build by reading a Dockerfile in a target directory
-    pub fn build(
-        &'a self,
-        opts: &'a BuildOptions,
-    ) -> impl Stream<Item = Result<Value>> + Unpin + 'a {
-        Box::pin(
-            async move {
-                let mut path = vec!["/build".to_owned()];
-                if let Some(query) = opts.serialize() {
-                    path.push(query)
-                }
-
-                let mut bytes = Vec::default();
-
-                tarball::dir(&mut bytes, &opts.path[..])?;
-
-                let value_stream = self.docker.stream_post_into_values(
-                    path.join("?"),
-                    Some((Body::from(bytes), tar())),
-                    None::<iter::Empty<_>>,
-                );
-
-                Ok(value_stream)
-            }
-            .try_flatten_stream(),
-        )
-    }
-
-    /// Lists the docker images on the current docker host
-    pub async fn list(
-        &self,
-        opts: &ImageListOptions,
-    ) -> Result<Vec<ImageRep>> {
-        let mut path = vec!["/images/json".to_owned()];
-        if let Some(query) = opts.serialize() {
-            path.push(query);
-        }
-        self.docker.get_json::<Vec<ImageRep>>(&path.join("?")).await
-    }
-
-    /// Returns a reference to a set of operations available for a named image
-    pub fn get<S>(
-        &self,
-        name: S,
-    ) -> Image<'a>
-    where
-        S: Into<String>,
-    {
-        Image::new(self.docker, name)
-    }
-
-    /// Search for docker images by term
-    pub async fn search(
-        &self,
-        term: &str,
-    ) -> Result<Vec<SearchResult>> {
-        let query = form_urlencoded::Serializer::new(String::new())
-            .append_pair("term", term)
-            .finish();
-        self.docker
-            .get_json::<Vec<SearchResult>>(&format!("/images/search?{}", query)[..])
-            .await
-    }
-
-    /// Pull and create a new docker images from an existing image
-    pub fn pull(
-        &self,
-        opts: &PullOptions,
-    ) -> impl Stream<Item = Result<Value>> + Unpin + 'a {
-        let mut path = vec!["/images/create".to_owned()];
-        if let Some(query) = opts.serialize() {
-            path.push(query);
-        }
-        let headers = opts
-            .auth_header()
-            .map(|a| iter::once(("X-Registry-Auth", a)));
-
-        Box::pin(
-            self.docker
-                .stream_post_into_values(path.join("?"), None, headers),
-        )
-    }
-
-    /// exports a collection of named images,
-    /// either by name, name:tag, or image id, into a tarball
-    pub fn export(
-        &self,
-        names: Vec<&str>,
-    ) -> impl Stream<Item = Result<Vec<u8>>> + 'a {
-        let params = names.iter().map(|n| ("names", *n));
-        let query = form_urlencoded::Serializer::new(String::new())
-            .extend_pairs(params)
-            .finish();
-        self.docker
-            .stream_get(format!("/images/get?{}", query))
-            .map_ok(|c| c.to_vec())
-    }
-
-    /// imports an image or set of images from a given tarball source
-    /// source can be uncompressed on compressed via gzip, bzip2 or xz
-    pub fn import<R>(
-        self,
-        mut tarball: R,
-    ) -> impl Stream<Item = Result<Value>> + Unpin + 'a
-    where
-        R: Read + Send + 'a,
-    {
-        Box::pin(
-            async move {
-                let mut bytes = Vec::default();
-
-                tarball.read_to_end(&mut bytes)?;
-
-                let value_stream = self.docker.stream_post_into_values(
-                    "/images/load",
-                    Some((Body::from(bytes), tar())),
-                    None::<iter::Empty<_>>,
-                );
-                Ok(value_stream)
-            }
-            .try_flatten_stream(),
-        )
-    }
-}
-
-/// Interface for accessing and manipulating a docker container
-pub struct Container<'a> {
-    docker: &'a Docker,
-    id: String,
-}
-
-impl<'a> Container<'a> {
-    /// Exports an interface exposing operations against a container instance
-    pub fn new<S>(
-        docker: &'a Docker,
-        id: S,
-    ) -> Self
-    where
-        S: Into<String>,
-    {
-        Container {
-            docker,
-            id: id.into(),
-        }
-    }
-
-    /// a getter for the container id
-    pub fn id(&self) -> &str {
-        &self.id
-    }
-
-    /// Inspects the current docker container instance's details
-    pub async fn inspect(&self) -> Result<ContainerDetails> {
-        self.docker
-            .get_json::<ContainerDetails>(&format!("/containers/{}/json", self.id)[..])
-            .await
-    }
-
-    /// Returns a `top` view of information about the container process
-    pub async fn top(
-        &self,
-        psargs: Option<&str>,
-    ) -> Result<Top> {
-        let mut path = vec![format!("/containers/{}/top", self.id)];
-        if let Some(ref args) = psargs {
-            let encoded = form_urlencoded::Serializer::new(String::new())
-                .append_pair("ps_args", args)
-                .finish();
-            path.push(encoded)
-        }
-        self.docker.get_json(&path.join("?")).await
-    }
-
-    /// Returns a stream of logs emitted but the container instance
-    pub fn logs(
-        &self,
-        opts: &LogsOptions,
-    ) -> impl Stream<Item = Result<tty::TtyChunk>> + Unpin + 'a {
-        let mut path = vec![format!("/containers/{}/logs", self.id)];
-        if let Some(query) = opts.serialize() {
-            path.push(query)
-        }
-
-        let stream = Box::pin(self.docker.stream_get(path.join("?")));
-
-        Box::pin(tty::decode(stream))
-    }
-
-    /// Attaches a multiplexed TCP stream to the container that can be used to read Stdout, Stderr and write Stdin.
-    async fn attach_raw(&self) -> Result<impl AsyncRead + AsyncWrite + Send + 'a> {
-        self.docker
-            .stream_post_upgrade(
-                format!(
-                    "/containers/{}/attach?stream=1&stdout=1&stderr=1&stdin=1",
-                    self.id
-                ),
-                None,
-            )
-            .await
-    }
-
-    /// Attaches a `[TtyMultiplexer]` to the container.
-    ///
-    /// The `[TtyMultiplexer]` implements Stream for returning Stdout and Stderr chunks. It also implements `[AsyncWrite]` for writing to Stdin.
-    ///
-    /// The multiplexer can be split into its read and write halves with the `[split](TtyMultiplexer::split)` method
-    pub async fn attach(&self) -> Result<TtyMultiPlexer<'a>> {
-        let tcp_stream = self.attach_raw().await?;
-
-        Ok(TtyMultiPlexer::new(tcp_stream))
-    }
-
-    /// Returns a set of changes made to the container instance
-    pub async fn changes(&self) -> Result<Vec<Change>> {
-        self.docker
-            .get_json::<Vec<Change>>(&format!("/containers/{}/changes", self.id)[..])
-            .await
-    }
-
-    /// Exports the current docker container into a tarball
-    pub fn export(&self) -> impl Stream<Item = Result<Vec<u8>>> + 'a {
-        self.docker
-            .stream_get(format!("/containers/{}/export", self.id))
-            .map_ok(|c| c.to_vec())
-    }
-
-    /// Returns a stream of stats specific to this container instance
-    pub fn stats(&'a self) -> impl Stream<Item = Result<Stats>> + Unpin + 'a {
-        let codec = futures_codec::LinesCodec {};
-
-        let reader = Box::pin(
-            self.docker
-                .stream_get(format!("/containers/{}/stats", self.id))
-                .map_err(|e| io::Error::new(io::ErrorKind::Other, e)),
-        )
-        .into_async_read();
-
-        Box::pin(
-            futures_codec::FramedRead::new(reader, codec)
-                .map_err(Error::IO)
-                .and_then(|s: String| async move {
-                    serde_json::from_str(&s).map_err(Error::SerdeJsonError)
-                }),
-        )
-    }
-
-    /// Start the container instance
-    pub async fn start(&self) -> Result<()> {
-        self.docker
-            .post(&format!("/containers/{}/start", self.id)[..], None)
-            .await?;
-        Ok(())
-    }
-
-    /// Stop the container instance
-    pub async fn stop(
-        &self,
-        wait: Option<Duration>,
-    ) -> Result<()> {
-        let mut path = vec![format!("/containers/{}/stop", self.id)];
-        if let Some(w) = wait {
-            let encoded = form_urlencoded::Serializer::new(String::new())
-                .append_pair("t", &w.as_secs().to_string())
-                .finish();
-
-            path.push(encoded)
-        }
-        self.docker.post(&path.join("?"), None).await?;
-        Ok(())
-    }
-
-    /// Restart the container instance
-    pub async fn restart(
-        &self,
-        wait: Option<Duration>,
-    ) -> Result<()> {
-        let mut path = vec![format!("/containers/{}/restart", self.id)];
-        if let Some(w) = wait {
-            let encoded = form_urlencoded::Serializer::new(String::new())
-                .append_pair("t", &w.as_secs().to_string())
-                .finish();
-            path.push(encoded)
-        }
-        self.docker.post(&path.join("?"), None).await?;
-        Ok(())
-    }
-
-    /// Kill the container instance
-    pub async fn kill(
-        &self,
-        signal: Option<&str>,
-    ) -> Result<()> {
-        let mut path = vec![format!("/containers/{}/kill", self.id)];
-        if let Some(sig) = signal {
-            let encoded = form_urlencoded::Serializer::new(String::new())
-                .append_pair("signal", &sig.to_owned())
-                .finish();
-            path.push(encoded)
-        }
-        self.docker.post(&path.join("?"), None).await?;
-        Ok(())
-    }
-
-    /// Rename the container instance
-    pub async fn rename(
-        &self,
-        name: &str,
-    ) -> Result<()> {
-        let query = form_urlencoded::Serializer::new(String::new())
-            .append_pair("name", name)
-            .finish();
-        self.docker
-            .post(
-                &format!("/containers/{}/rename?{}", self.id, query)[..],
-                None,
-            )
-            .await?;
-        Ok(())
-    }
-
-    /// Pause the container instance
-    pub async fn pause(&self) -> Result<()> {
-        self.docker
-            .post(&format!("/containers/{}/pause", self.id)[..], None)
-            .await?;
-        Ok(())
-    }
-
-    /// Unpause the container instance
-    pub async fn unpause(&self) -> Result<()> {
-        self.docker
-            .post(&format!("/containers/{}/unpause", self.id)[..], None)
-            .await?;
-        Ok(())
-    }
-
-    /// Wait until the container stops
-    pub async fn wait(&self) -> Result<Exit> {
-        self.docker
-            .post_json(
-                format!("/containers/{}/wait", self.id),
-                Option::<(Body, Mime)>::None,
-            )
-            .await
-    }
-
-    /// Delete the container instance
-    ///
-    /// Use remove instead to use the force/v options.
-    pub async fn delete(&self) -> Result<()> {
-        self.docker
-            .delete(&format!("/containers/{}", self.id)[..])
-            .await?;
-        Ok(())
-    }
-
-    /// Delete the container instance (todo: force/v)
-    pub async fn remove(
-        &self,
-        opts: RmContainerOptions,
-    ) -> Result<()> {
-        let mut path = vec![format!("/containers/{}", self.id)];
-        if let Some(query) = opts.serialize() {
-            path.push(query)
-        }
-        self.docker.delete(&path.join("?")).await?;
-        Ok(())
-    }
-
-    /// Execute a command in this container
-    pub fn exec(
-        &'a self,
-        opts: &'a ExecContainerOptions,
-    ) -> impl Stream<Item = Result<tty::TtyChunk>> + Unpin + 'a {
-        Box::pin(
-            async move {
-                let id = Exec::create_id(&self.docker, &self.id, opts).await?;
-                Ok(Exec::_start(&self.docker, &id))
-            }
-            .try_flatten_stream(),
-        )
-    }
-
-    /// Copy a file/folder from the container.  The resulting stream is a tarball of the extracted
-    /// files.
-    ///
-    /// If `path` is not an absolute path, it is relative to the container’s root directory. The
-    /// resource specified by `path` must exist. To assert that the resource is expected to be a
-    /// directory, `path` should end in `/` or `/`. (assuming a path separator of `/`). If `path`
-    /// ends in `/.`  then this indicates that only the contents of the path directory should be
-    /// copied.  A symlink is always resolved to its target.
-    pub fn copy_from(
-        &self,
-        path: &Path,
-    ) -> impl Stream<Item = Result<Vec<u8>>> + 'a {
-        let path_arg = form_urlencoded::Serializer::new(String::new())
-            .append_pair("path", &path.to_string_lossy())
-            .finish();
-
-        let endpoint = format!("/containers/{}/archive?{}", self.id, path_arg);
-        self.docker.stream_get(endpoint).map_ok(|c| c.to_vec())
-    }
-
-    /// Copy a byte slice as file into (see `bytes`) the container.
-    ///
-    /// The file will be copied at the given location (see `path`) and will be owned by root
-    /// with access mask 644.
-    pub async fn copy_file_into<P: AsRef<Path>>(
-        &self,
-        path: P,
-        bytes: &[u8],
-    ) -> Result<()> {
-        let path = path.as_ref();
-
-        let mut ar = tar::Builder::new(Vec::new());
-        let mut header = tar::Header::new_gnu();
-        header.set_size(bytes.len() as u64);
-        header.set_mode(0o0644);
-        ar.append_data(
-            &mut header,
-            path.to_path_buf()
-                .iter()
-                .skip(1)
-                .collect::<std::path::PathBuf>(),
-            bytes,
-        )
-        .unwrap();
-        let data = ar.into_inner().unwrap();
-
-        self.copy_to(Path::new("/"), data.into()).await?;
-        Ok(())
-    }
-
-    /// Copy a tarball (see `body`) to the container.
-    ///
-    /// The tarball will be copied to the container and extracted at the given location (see `path`).
-    pub async fn copy_to(
-        &self,
-        path: &Path,
-        body: Body,
-    ) -> Result<()> {
-        let path_arg = form_urlencoded::Serializer::new(String::new())
-            .append_pair("path", &path.to_string_lossy())
-            .finish();
-
-        let mime = "application/x-tar".parse::<Mime>().unwrap();
-
-        self.docker
-            .put(
-                &format!("/containers/{}/archive?{}", self.id, path_arg),
-                Some((body, mime)),
-            )
-            .await?;
-        Ok(())
-    }
-}
-
-/// Interface for docker containers
-pub struct Containers<'a> {
-    docker: &'a Docker,
-}
-
-impl<'a> Containers<'a> {
-    /// Exports an interface for interacting with docker containers
-    pub fn new(docker: &'a Docker) -> Containers<'a> {
-        Containers { docker }
-    }
-
-    /// Lists the container instances on the docker host
-    pub async fn list(
-        &self,
-        opts: &ContainerListOptions,
-    ) -> Result<Vec<ContainerRep>> {
-        let mut path = vec!["/containers/json".to_owned()];
-        if let Some(query) = opts.serialize() {
-            path.push(query)
-        }
-        self.docker
-            .get_json::<Vec<ContainerRep>>(&path.join("?"))
-            .await
-    }
-
-    /// Returns a reference to a set of operations available to a specific container instance
-    pub fn get<S>(
-        &self,
-        name: S,
-    ) -> Container
-    where
-        S: Into<String>,
-    {
-        Container::new(self.docker, name)
-    }
-
-    /// Returns a builder interface for creating a new container instance
-    pub async fn create(
-        &self,
-        opts: &ContainerOptions,
-    ) -> Result<ContainerCreateInfo> {
-        let body: Body = opts.serialize()?.into();
-        let mut path = vec!["/containers/create".to_owned()];
-
-        if let Some(ref name) = opts.name {
-            path.push(
-                form_urlencoded::Serializer::new(String::new())
-                    .append_pair("name", name)
-                    .finish(),
-            );
-        }
-
-        self.docker
-            .post_json(&path.join("?"), Some((body, mime::APPLICATION_JSON)))
-            .await
-    }
-}
-/// Interface for docker exec instance
-pub struct Exec<'a> {
-    docker: &'a Docker,
-    id: String,
-}
-
-impl<'a> Exec<'a> {
-    fn new<S>(
-        docker: &'a Docker,
-        id: S,
-    ) -> Exec<'a>
-    where
-        S: Into<String>,
-    {
-        Exec {
-            docker,
-            id: id.into(),
-        }
-    }
-
-    /// Creates an exec instance in docker and returns its id
-    pub(crate) async fn create_id(
-        docker: &'a Docker,
-        container_id: &str,
-        opts: &ExecContainerOptions,
-    ) -> Result<String> {
-        #[derive(serde::Deserialize)]
-        #[serde(rename_all = "PascalCase")]
-        struct Response {
-            id: String,
-        }
-
-        let body: Body = opts.serialize()?.into();
-
-        docker
-            .post_json(
-                &format!("/containers/{}/exec", container_id)[..],
-                Some((body, mime::APPLICATION_JSON)),
-            )
-            .await
-            .map(|resp: Response| resp.id)
-    }
-
-    /// Starts an exec instance with id exec_id
-    pub(crate) fn _start(
-        docker: &'a Docker,
-        exec_id: &str,
-    ) -> impl Stream<Item = Result<tty::TtyChunk>> + 'a {
-        let bytes: &[u8] = b"{}";
-
-        let stream = Box::pin(docker.stream_post(
-            format!("/exec/{}/start", &exec_id),
-            Some((bytes.into(), mime::APPLICATION_JSON)),
-            None::<iter::Empty<_>>,
-        ));
-
-        tty::decode(stream)
-    }
-
-    /// Creates a new exec instance that will be executed in a container with id == container_id
-    pub async fn create(
-        docker: &'a Docker,
-        container_id: &str,
-        opts: &ExecContainerOptions,
-    ) -> Result<Exec<'a>> {
-        Ok(Exec::new(
-            docker,
-            Exec::create_id(docker, container_id, opts).await?,
-        ))
-    }
-
-    /// Get a reference to a set of operations available to an already created exec instance.
-    ///
-    /// It's in callers responsibility to ensure that exec instance with specified id actually
-    /// exists. Use [Exec::create](Exec::create) to ensure that the exec instance is created
-    /// beforehand.
-    pub async fn get<S>(
-        docker: &'a Docker,
-        id: S,
-    ) -> Exec<'a>
-    where
-        S: Into<String>,
-    {
-        Exec::new(docker, id)
-    }
-
-    /// Starts this exec instance returning a multiplexed tty stream
-    pub fn start(&'a self) -> impl Stream<Item = Result<tty::TtyChunk>> + 'a {
-        Box::pin(
-            async move {
-                let bytes: &[u8] = b"{}";
-
-                let stream = Box::pin(self.docker.stream_post(
-                    format!("/exec/{}/start", &self.id),
-                    Some((bytes.into(), mime::APPLICATION_JSON)),
-                    None::<iter::Empty<_>>,
-                ));
-
-                Ok(tty::decode(stream))
-            }
-            .try_flatten_stream(),
-        )
-    }
-
-    /// Inspect this exec instance to aquire detailed information
-    pub async fn inspect(&self) -> Result<ExecDetails> {
-        self.docker
-            .get_json(&format!("/exec/{}/json", &self.id)[..])
-            .await
-    }
-
-    pub async fn resize(
-        &self,
-        opts: &ExecResizeOptions,
-    ) -> Result<()> {
-        let body: Body = opts.serialize()?.into();
-
-        self.docker
-            .post_json(
-                &format!("/exec/{}/resize", &self.id)[..],
-                Some((body, mime::APPLICATION_JSON)),
-            )
-            .await
-    }
-}
-
-/// Interface for docker network
-pub struct Networks<'a> {
-    docker: &'a Docker,
-}
-
-impl<'a> Networks<'a> {
-    /// Exports an interface for interacting with docker Networks
-    pub fn new(docker: &Docker) -> Networks {
-        Networks { docker }
-    }
-
-    /// List the docker networks on the current docker host
-    pub async fn list(
-        &self,
-        opts: &NetworkListOptions,
-    ) -> Result<Vec<NetworkInfo>> {
-        let mut path = vec!["/networks".to_owned()];
-        if let Some(query) = opts.serialize() {
-            path.push(query);
-        }
-        self.docker.get_json(&path.join("?")).await
-    }
-
-    /// Returns a reference to a set of operations available to a specific network instance
-    pub fn get<S>(
-        &self,
-        id: S,
-    ) -> Network
-    where
-        S: Into<String>,
-    {
-        Network::new(self.docker, id)
-    }
-
-    /// Create a new Network instance
-    pub async fn create(
-        &self,
-        opts: &NetworkCreateOptions,
-    ) -> Result<NetworkCreateInfo> {
-        let body: Body = opts.serialize()?.into();
-        let path = vec!["/networks/create".to_owned()];
-
-        self.docker
-            .post_json(&path.join("?"), Some((body, mime::APPLICATION_JSON)))
-            .await
-    }
-}
-
-/// Interface for accessing and manipulating a docker network
-pub struct Network<'a> {
-    docker: &'a Docker,
-    id: String,
-}
-
-impl<'a> Network<'a> {
-    /// Exports an interface exposing operations against a network instance
-    pub fn new<S>(
-        docker: &Docker,
-        id: S,
-    ) -> Network
-    where
-        S: Into<String>,
-    {
-        Network {
-            docker,
-            id: id.into(),
-        }
-    }
-
-    /// a getter for the Network id
-    pub fn id(&self) -> &str {
-        &self.id
-    }
-
-    /// Inspects the current docker network instance's details
-    pub async fn inspect(&self) -> Result<NetworkInfo> {
-        self.docker
-            .get_json(&format!("/networks/{}", self.id)[..])
-            .await
-    }
-
-    /// Delete the network instance
-    pub async fn delete(&self) -> Result<()> {
-        self.docker
-            .delete(&format!("/networks/{}", self.id)[..])
-            .await?;
-        Ok(())
-    }
-
-    /// Connect container to network
-    pub async fn connect(
-        &self,
-        opts: &ContainerConnectionOptions,
-    ) -> Result<()> {
-        self.do_connection("connect", opts).await
-    }
-
-    /// Disconnect container to network
-    pub async fn disconnect(
-        &self,
-        opts: &ContainerConnectionOptions,
-    ) -> Result<()> {
-        self.do_connection("disconnect", opts).await
-    }
-
-    async fn do_connection(
-        &self,
-        segment: &str,
-        opts: &ContainerConnectionOptions,
-    ) -> Result<()> {
-        let body: Body = opts.serialize()?.into();
-
-        self.docker
-            .post(
-                &format!("/networks/{}/{}", self.id, segment)[..],
-                Some((body, mime::APPLICATION_JSON)),
-            )
-            .await?;
-        Ok(())
-    }
-}
-
-/// Interface for docker volumes
-pub struct Volumes<'a> {
-    docker: &'a Docker,
-}
-
-impl<'a> Volumes<'a> {
-    /// Exports an interface for interacting with docker volumes
-    pub fn new(docker: &Docker) -> Volumes {
-        Volumes { docker }
-    }
-
-    pub async fn create(
-        &self,
-        opts: &VolumeCreateOptions,
-    ) -> Result<VolumeCreateInfo> {
-        let body: Body = opts.serialize()?.into();
-        let path = vec!["/volumes/create".to_owned()];
-
-        self.docker
-            .post_json(&path.join("?"), Some((body, mime::APPLICATION_JSON)))
-            .await
-    }
-
-    /// Lists the docker volumes on the current docker host
-    pub async fn list(&self) -> Result<Vec<VolumeRep>> {
-        let path = vec!["/volumes".to_owned()];
-
-        let volumes_rep = self.docker.get_json::<VolumesRep>(&path.join("?")).await?;
-        Ok(match volumes_rep.volumes {
-            Some(volumes) => volumes,
-            None => vec![],
-        })
-    }
-
-    /// Returns a reference to a set of operations available for a named volume
-    pub fn get(
-        &self,
-        name: &str,
-    ) -> Volume {
-        Volume::new(self.docker, name)
-    }
-}
-
-/// Interface for accessing and manipulating a named docker volume
-pub struct Volume<'a> {
-    docker: &'a Docker,
-    name: String,
-}
-
-impl<'a> Volume<'a> {
-    /// Exports an interface for operations that may be performed against a named volume
-    pub fn new<S>(
-        docker: &Docker,
-        name: S,
-    ) -> Volume
-    where
-        S: Into<String>,
-    {
-        Volume {
-            docker,
-            name: name.into(),
-        }
-    }
-
-    /// Deletes a volume
-    pub async fn delete(&self) -> Result<()> {
-        self.docker
-            .delete(&format!("/volumes/{}", self.name)[..])
-            .await?;
-        Ok(())
-    }
-}
-
-/// Interface for docker services
-pub struct Services<'a> {
-    docker: &'a Docker,
-}
-
-impl<'a> Services<'a> {
-    /// Exports an interface for interacting with docker services
-    pub fn new(docker: &Docker) -> Services {
-        Services { docker }
-    }
-
-    /// Lists the docker services on the current docker host
-    pub async fn list(
-        &self,
-        opts: &ServiceListOptions,
-    ) -> Result<ServicesRep> {
-        let mut path = vec!["/services".to_owned()];
-        if let Some(query) = opts.serialize() {
-            path.push(query);
-        }
-
-        self.docker.get_json::<ServicesRep>(&path.join("?")).await
-    }
-
-    /// Returns a reference to a set of operations available for a named service
-    pub fn get(
-        &self,
-        name: &str,
-    ) -> Service {
-        Service::new(self.docker, name)
-    }
-}
-
-/// Interface for accessing and manipulating a named docker volume
-pub struct Service<'a> {
-    docker: &'a Docker,
-    name: String,
-}
-
-impl<'a> Service<'a> {
-    /// Exports an interface for operations that may be performed against a named service
-    pub fn new<S>(
-        docker: &Docker,
-        name: S,
-    ) -> Service
-    where
-        S: Into<String>,
-    {
-        Service {
-            docker,
-            name: name.into(),
-        }
-    }
-
-    /// Creates a new service from ServiceOptions
-    pub async fn create(
-        &self,
-        opts: &ServiceOptions,
-    ) -> Result<ServiceCreateInfo> {
-        let body: Body = opts.serialize()?.into();
-        let path = vec!["/service/create".to_owned()];
-
-        let headers = opts
-            .auth_header()
-            .map(|a| iter::once(("X-Registry-Auth", a)));
-
-        self.docker
-            .post_json_headers(
-                &path.join("?"),
-                Some((body, mime::APPLICATION_JSON)),
-                headers,
-            )
-            .await
-    }
-
-    /// Inspects a named service's details
-    pub async fn inspect(&self) -> Result<ServiceDetails> {
-        self.docker
-            .get_json(&format!("/services/{}", self.name)[..])
-            .await
-    }
-
-    /// Deletes a service
-    pub async fn delete(&self) -> Result<()> {
-        self.docker
-            .delete_json(&format!("/services/{}", self.name)[..])
-            .await
-    }
-
-    /// Returns a stream of logs from a service
-    pub fn logs(
-        &self,
-        opts: &LogsOptions,
-    ) -> impl Stream<Item = Result<tty::TtyChunk>> + Unpin + 'a {
-        let mut path = vec![format!("/services/{}/logs", self.name)];
-        if let Some(query) = opts.serialize() {
-            path.push(query)
-        }
-
-        let stream = Box::pin(self.docker.stream_get(path.join("?")));
-
-        Box::pin(tty::decode(stream))
-    }
-}
-
->>>>>>> 5af822c5
 fn get_http_connector() -> HttpConnector {
     let mut http = HttpConnector::new();
     http.enforce_http(false);
